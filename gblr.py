#! /usr/bin/env python

### import libraries
from Bio import AlignIO
from collections import defaultdict

import argparse
import edlib
import math
import numpy as np
import os
import pandas as pd
import pyabpoa as pa
import pysam
import re
import sys

### define functions
# read in fastx file and save name and sequence from each entry
def get_sequences_from_fasta(file_name):
    out = {}
    file_handle = pysam.FastxFile(file_name)
    for fasta in file_handle:
        out[fasta.name] = fasta.sequence
    return out

# get reverse complement of a sequence
def reverse_complement(sequence):
    complement = {'A': 'T', 'C': 'G', 'G': 'C', 'T': 'A'}
    reverse_complement = "".join(complement.get(base, 'N') for base in reversed(sequence))
    return reverse_complement

# get all possible genotypes
def get_genotype_names(allele_names):
    genotype_names = []
    for i in allele_names:
        for j in allele_names:
            if i <= j:
                genotype_names.append(i + '/' + j)
    return genotype_names

# figure how much to adjust left and right chops for subsetting reads when they have indels before/after the region of interest
def subset_positions(read_cigar, ref_start, ref_end, region_start, region_end):
    left_chop = region_start - ref_start - 1
    right_chop = ref_end - region_end
    split_cigar = re.findall('[0-9]*[A-Z=]', read_cigar)
    left_count, left_indel, right_count, right_indel = 0, 0, 0, 0

    # adjust left_chop to account for indels in read before the region of interest
    for chunk in split_cigar: 
        if left_count >= left_chop:
            break   # start of the region of interest has been reached
        if chunk.endswith(('M', 'X', '=')):
            left_count += int(chunk[:chunk.find('MX=')])
        elif chunk.endswith('D'):
            left_indel -= int(chunk[:chunk.find('D')])
            left_count -= int(chunk[:chunk.find('D')])
        elif chunk.endswith('I'):
            left_indel += int(chunk[:chunk.find('I')])
            left_count += int(chunk[:chunk.find('I')])
    left_chop += left_indel
    
    # adjust right_chop to account for indels in read after the region of interest
    for chunk in split_cigar[::-1]: 
        if right_count >= right_chop:
            break   # start of the region of interest has been reached
        if chunk.endswith(('M', 'X', '=')):
            right_count += int(chunk[:chunk.find('MX=')])
        elif chunk.endswith('D'):
            right_indel -= int(chunk[:chunk.find('D')])
            right_count -= int(chunk[:chunk.find('D')])
        elif chunk.endswith('I'):
            right_indel += int(chunk[:chunk.find('I')])
            right_count += int(chunk[:chunk.find('I')])
    right_chop += right_indel

    # return values for subsetting
    return [left_chop, right_chop]

# get multiple sequence alignment
def get_MSA(allele, allele_reads_list, all_subset_reads):
    # get read sequences for each allele
    temp_genotype_reads_dict = dict.fromkeys(allele_reads_list, 0)
    for read in temp_genotype_reads_dict.keys():
        temp_genotype_reads_dict[read] = all_subset_reads[read]

    # write reads to temporary fasta
    fasta_name = "-".join([args.reads, allele, "reads-TEMP.fa"])
    outfile = open(fasta_name, "w")
    for read, sequence in temp_genotype_reads_dict.items():
        outfile.write(">" + read + "\n")
        outfile.write(sequence + "\n")
    outfile.close

    # run mafft to get multiple sequence alignment
    mafft_command = "mafft --globalpair --maxiterate 1000 --quiet " + fasta_name
    arguments = shlex.split(mafft_command)
    aligned_name = "-".join([args.reads, allele, "aligned-TEMP.fa"])
    with open(aligned_name, "w+") as outfile:
        out = subprocess.run(arguments, stdout=outfile)
    reads_MSA = AlignIO.read(aligned_name, "fasta")

    # delete temporary files
    os.remove(fasta_name)
    os.remove(aligned_name)

    return(reads_MSA)

# get MSA with ABPOA
def get_POA_MSA(allele, allele_reads_list, all_subset_reads):
    # define aligner parameters
    aligner = pa.msa_aligner()
    # get reads of interest
    reads = [all_subset_reads[key] for key in allele_reads_list]
    # align all reads
    reads_MSA = aligner.msa(reads, out_cons=True, out_msa=True)
    # return list of seqs in MSA format, as well as consensus sequence
    # list{msa: [reads], consensus: [consensusseq]}
    return({'MSA':reads_MSA.msa_seq, 'consensus':reads_MSA.cons_seq})
    
# all IUPAC ambiguous nucleotides
IUPAC_ambiguous_to_nucleotides = {'R':'AG', 'Y':'CT', 'S':'CG', 'W':'AT', 'K':'GT', 'M':'AC', 'B':'CGT', 'D':'AGT', 'H':'ACT', 'V':'ACG', 'N':'ACGT'}

# get consensus sequence (code modified from: https://stackoverflow.com/questions/38586800/python-multiple-consensus-sequences)
def get_consensus(reads_MSA, threshold = 0.35, ambiguous = IUPAC_ambiguous_to_nucleotides):
    IUPAC_nucs_to_ambiguous = dict((nuc, amb) for amb, nuc in ambiguous.items())

    # alignment_length = reads_MSA.get_alignment_length()
    alignment_length = len(reads_MSA[1])
    profile = pd.DataFrame({'A': [0]*alignment_length, 'C': [0]*alignment_length, 'G': [0]*alignment_length, 'T': [0]*alignment_length, '-': [0]*alignment_length})

    # count nucleotide occurances at each location
    # for record in reads_MSA:
    #     for i, nuc in enumerate(record.seq.upper()):
    #         profile[nuc][i] += 1
    for seq in reads_MSA:
        for i, nuc in enumerate(seq):
            profile[nuc][i] += 1
    profile = profile.transpose()
    
    # determine consensus sequence
    consensus = ""
    for i in range(alignment_length):
        # get all nucleotides that have a frequency of at least defined threshold
        max_nuc = "".join(list(profile[profile[i] > (profile[i].sum()*threshold)].index))
        if len(max_nuc) > 1:
            if '-' in max_nuc:
                max_nuc = max_nuc.replace("-", "")
                if len(max_nuc) == 1:
                    # use lowercase letters to notate positions where a gap occurs ~as frequently as the letter
                    max_nuc = max_nuc.lower()
                else: 
                    max_nuc = IUPAC_nucs_to_ambiguous[max_nuc].lower()
            else:
                max_nuc = IUPAC_nucs_to_ambiguous[max_nuc]
        consensus += max_nuc
    return(consensus.replace("-", ""))

### parse arguments
parser = argparse.ArgumentParser()
parser.add_argument('-a', '--alleles', type=str, required=True, help='fasta file of sequences for alleles or region of interest, including flanking sequences')
parser.add_argument('-r', '--reads', type=str, required=True, help='bam file of aligned sequencing reads (or fastx if --quick-count is specified)')
parser.add_argument('-R', '--region', type=str, default="5:23526782,23527873", help='position of the region of interest (ex: chr1:100000-200000)')
parser.add_argument('-l', '--flank-length', type=int, default=10000, help='length of sequences flanking alleles')
parser.add_argument('-t', '--flank-tolerance', type=int, default=50, help='minimum number of bases to which a read must align in the flanking regions')
parser.add_argument('-e', '--error-rate', type=float, default=0.01, help='estimate of the sequencing error rate')
parser.add_argument('-d', '--diploid', action='store_true', help='get diploid genotype scores instead of haploid (cannot be used with --quick-count)')
parser.add_argument('-N', '--print-top-N-genos', type=int, default=0, help='print likelihoods of only the top N genotypes (default: print all')
parser.add_argument('-v', '--verbose', action='store_true', help='print table of edit distances to stderr')
parser.add_argument('-c', '--consensus_sequence', action='store_true', help='print consensus sequences to output-name.consensus.fa')
<<<<<<< HEAD
parser.add_argument('-C', '--consensus_alignment', action='store_true', help='print alignment of read consensus sequence and alleles from top genotype to stderr')
=======
parser.add_argument('-C', '--consensus_alignment', action='store_true', help='print alignment of read consensus sequence and alleles from top genotype')
>>>>>>> cbb33912
parser.add_argument('-q', '--quick-count', action='store_true', help='get counts of reads that align best to alleles instead of scores')
parser.add_argument('-m', '--max-mismatch', type=float, default=0.05, help='for quick count: maximum proportion of a read that can be mismatched/indels relative to an allele')
parser.add_argument('-T', '--alignment-tolerance', type=int, default=50, help='for quick count: minimum number of bases to which a read must align in the variable region of interest')
parser.add_argument('-D', '--delimiter', type=str, default='\t', help='delimiter to use for results output')
parser.add_argument('-o', '--output-name', type=str, required=True, help='name of file to save scores/calls')
args = parser.parse_args()

### check arguments
if args.flank_length < args.flank_tolerance:
    exit("ERROR: flank length must be longer than flank tolerance. Check parameters.")

if args.max_mismatch < 0 or args.max_mismatch > 1:
    exit("ERROR: max-mistmatch argument must be a proportion (between 0 and 1). Check parameters.")

if args.diploid and args.quick_count:
    exit("ERROR: diploid calling cannot be done with the quick-count methid (haploid only). Check parameters.")

### get allele and read sequences
alleles = get_sequences_from_fasta(args.alleles)
if args.quick_count:
    with open(args.reads, 'r') as temp:
        try:
            temp.readline()   
            reads = pysam.FastxFile(args.reads)
        except:
            exit("ERROR: issue with the reads file. Is it a proper fasta or fastq file?")
else:
    try:
        reads = pysam.AlignmentFile(args.reads, 'rb')
    except:
        exit("ERROR: issue with the reads file. Is it a proper bam file?")

### define variables
region_of_interest_reads = set()
allele_names = list(alleles.keys())
all_allele_lengths = dict.fromkeys(allele_names)
edit_distances = []
N_geno = 0

### make sure specified flank length not longer than any allele sequences
for name, sequence in alleles.items():
    if len(sequence) <= args.flank_length * 2:
        exit("ERROR: flank-length argument too long for allele sequence %s" % name)
    else:
        all_allele_lengths[name] = len(sequence)

### set up output file
results_file = open(args.output_name, "w")

### for generating quick counts
if args.quick_count:
    quality_reads = set()
    flank_reads = set()
    bad_reads = set()
    allele_counts = defaultdict(int)

    ### align each read against all alleles
    for read in reads:
        best_distance = args.max_mismatch * len(read.sequence)
        best_allele = []
        
        ### check alignment for forward and reverse reads
        for strand_idx, strand_sequence in enumerate([read.sequence, reverse_complement(read.sequence)]):
            ### check alignment to each allele
            for allele_name, allele_sequence in alleles.items():
                result = edlib.align(strand_sequence, allele_sequence, mode = "HW", task = "path")

                ### ignore alignments that do not meet the minimum number of bases a read must align to in the variable region of interest
                # check if alignment starts after the 3' minimum alignment threshold, or ends before the 5' minimum threshold
                if ((result['locations'][0][0] > (all_allele_lengths[allele_name] - args.flank_length - args.alignment_tolerance)) or (result['locations'][0][1] < (args.flank_length + args.alignment_tolerance))):
                    flank_reads.add(read.name)
                    continue

                ### consider alignments that meet the maximum edit distance threshold
                # update variables if edit distance is under acceptable threshold or is improved from a previous acceptable alignment
                if result['editDistance'] < best_distance:
                    best_allele = [allele_name]
                    best_distance = result['editDistance']
                    quality_reads.add(read.name)
                # add to list of best alleles if edit distance is the same as a previously determined acceptable alignment
                elif result['editDistance'] == best_distance:
                    best_allele.append(allele_name)
                    quality_reads.add(read.name) 

        ### get metrics for read classes
        # if alignment to one allele was quality but to the flank sequences in another allele, only consider quality alignment 
        if read.name in flank_reads and quality_reads:
            flank_reads.remove(read.name)
        # if read didn't align to any part of the allele sequence under the edit distance threshold, consider it low quality
        if (read.name not in flank_reads) and (read.name not in quality_reads):
            bad_reads.add(read.name)

        ### consider only reads with acceptable edit distances to an allele and add count to best allele(s)
        # single best allele
        if len(best_allele) ==  1:
            edit_distances.append(best_distance)
            allele_counts[best_allele[0]] += 1    
                
        # two or more equally best alleles
        elif len(best_allele) > 1:
            edit_distances.append(best_distance)
            # iterate through all best alleles and count proportions
            for i, allele in enumerate(best_allele):
                allele_counts[best_allele[i]] += 1/len(best_allele)
        
        else:
            exit("ERROR: no reads aligned to region of interest")

    ### print results (allele, count, proportion)
    for allele, count in sorted(allele_counts.items(), key=lambda x: x[1], reverse=True):
        print(allele, count, count/len(quality_reads), sep=args.delimiter, file=results_file)
        N_geno += 1
        if (args.print_top_N_genos > 0) & (N_geno == args.print_top_N_genos):
            break

### for generating scores:
else:
    all_edit_distances = {}
    all_subset_reads = {}
    region = re.split("[:,-]", args.region)
    region = [region[0], int(region[1]), int(region[2])]
    all_alignments = {}

    ### check chromosome naming convention and update region if needed
    if ("chr" in region[0]) != ("chr" in reads.references[0]):
        if "chr" in reads.references[0]:
            region[0] = "chr" + region[0]
        else:
            region[0] = region[0].replace("chr", "")
    
    ### iterate over reads that overlap with region of interest
    for read in reads.fetch(region[0], region[1], region[2]):

        ### filter reads to consider only those that touch both flanks
        if read.reference_start < (region[1] - args.flank_tolerance) and read.reference_end > (region[2] + args.flank_tolerance):
            read_distance_dict = dict.fromkeys(allele_names)
                
            ### subset read to just the region of interest
            chop_sites = subset_positions(read.cigarstring, read.reference_start, read.reference_end, region[1], region[2])
            try:
                read_subset = read.query_alignment_sequence[chop_sites[0] : -chop_sites[1]]
            except TypeError:   # to ignore reads without sequences
                continue
            all_subset_reads[read.query_name] = read_subset
            
            ### check alignment to each allele
            for allele_name, allele_sequence in alleles.items():
<<<<<<< HEAD
                subset_alignment = edlib.align(read_subset, allele_sequence[args.flank_length : -args.flank_length], mode = "NW", task = "path")
                region_of_interest_reads.add(read.query_name)
                read_distance_dict[allele_name] = subset_alignment['editDistance']
            
            ### store read edit distances for each allele
            all_edit_distances[read.query_name] = read_distance_dict
    
    ### print number of reads used for analysis
    print("Number of reads that fully span region of interest: %d" % (len(region_of_interest_reads)), file=sys.stderr)
=======
                best_distance = math.inf
            
                ### check alignment for forward and reverse reads
                ### TODO: remove, since bams only give sequences in forward orientation
                for strand_idx, strand_sequence in enumerate([read_subset, reverse_complement(read_subset)]):
                    subset_alignment = edlib.align(strand_sequence, allele_sequence[args.flank_length : -args.flank_length], mode = "NW", task = "path")
                    region_of_interest_reads.add(read.query_name) 

                    ### check edit distance and store lowest edit distance between forward and reverse read sequences
                    if subset_alignment['editDistance'] <= best_distance:
                        read_distance_dict[allele_name] = subset_alignment['editDistance']
                        best_distance = subset_alignment['editDistance']
            
            ### store read edit distances for each allele
            all_edit_distances[read.query_name] = read_distance_dict
>>>>>>> cbb33912

    ### get table of edit distances
    # dataframe[reads,alleles: edit distance]         # TODO: deal with null values
    allele_edit_distances = pd.DataFrame.from_dict(all_edit_distances, orient='index')

    if args.verbose:
        ### get sum of edit distances to print
        allele_edit_distances.loc['Sum'] = allele_edit_distances.sum()
        print(allele_edit_distances.to_string(), file=sys.stderr)
        ### remove sum row for further analysis
        allele_edit_distances = allele_edit_distances[:-1]

    ### get genotype edit distances if doing diploid calling
    if args.diploid:

        ### get all possible genotypes
        genotype_names = get_genotype_names(allele_names)
        genotype_edit_distances = pd.DataFrame(index=allele_edit_distances.index, columns=genotype_names)

        ### get genotype likelihoods
        # dataframe[reads,genos: likelihoods]
        for g in genotype_names:
            split_alleles = g.split('/')
            genotype_edit_distances[g] = np.logaddexp((allele_edit_distances[split_alleles[0]] * np.log(args.error_rate) - np.log(2)), (allele_edit_distances[split_alleles[1]] * np.log(args.error_rate) - np.log(2)))

        ### get overall likelihood for each genotype
        # series[genos: likelihood]
        all_scores = genotype_edit_distances.sum().sort_values(ascending=False)

        ### from top genotype, find out which read is most likely from which allele
        top_genotype_split = all_scores.index[0].split('/')
<<<<<<< HEAD
        # series[reads: allele with lowest edit distance]
        reads_best_allele = allele_edit_distances[top_genotype_split].idxmin(axis=1)
=======
        allele_edit_distances_stack = allele_edit_distances.stack()
        reads_best_allele = allele_edit_distances_stack[allele_edit_distances_stack.eq(allele_edit_distances_stack.groupby(level=0).transform('min'))].reset_index()
>>>>>>> cbb33912

        top_genotype_subset_reads = {}

        for a in top_genotype_split:
            top_genotype_subset_reads[a] = list(reads_best_allele[reads_best_allele.level_1==a].level_0)

        ### get consensus sequences of the reads for each allele in the top genotype
        novel_alleles = []
        known_alleles = []

        for allele in top_genotype_subset_reads.keys():
            #read_MSA = get_MSA(allele, top_genotype_subset_reads[allele], all_subset_reads)
            read_MSA = get_POA_MSA(allele, top_genotype_subset_reads[allele], all_subset_reads)
            read_consensus = get_consensus(read_MSA['MSA'])
            #read_consensus = read_MSA['consensus'][0]
            allele_subsequence = alleles[allele][args.flank_length:-args.flank_length]
            # check for novel haplotypes
            if read_consensus != allele_subsequence:
                novel_alleles.append(allele)
                if args.consensus_sequence:
<<<<<<< HEAD
                    # print consensus sequence fasta
=======
>>>>>>> cbb33912
                    consensus_file = open(args.output_name + ".consensus.fa", "a")
                    print(">consensus sequence for reads that best align to allele %s" % (allele), file=consensus_file)
                    print(read_consensus, file=consensus_file)
                    consensus_file.close
                # if top genotype is homozygous, check if consensus sequence indicates the novel allele is heterozygous or not
                if len(top_genotype_subset_reads.keys()) == 1:
<<<<<<< HEAD
                    if any(nuc in read_consensus for nuc in IUPAC_ambiguous_to_nucleotides):
                        novel_alleles.append("ambiguous")
                        just_ambiguous_nucs = read_consensus.translate({ord(i): None for i in 'ACGT'})
                        if (len(just_ambiguous_nucs) == 1) & (just_ambiguous_nucs in 'RYSWKM'):
                            # for simple ambiguous cases, delineate the two possible sequences
                            read_consensus_first = read_consensus.replace(IUPAC_ambiguous_to_nucleotides[just_ambiguous_nucs][0])
                            read_consensus_second = read_consensus.replace(IUPAC_ambiguous_to_nucleotides[just_ambiguous_nucs][1])

                    else:
=======
                    check_ambiguous = [nuc in read_consensus for nuc in IUPAC_ambiguous_to_nucleotides]
                    if sum(check_ambiguous) == 0:
>>>>>>> cbb33912
                        novel_alleles.append("same")
                    elif sum(check_ambiguous) == 1:
                        ambiguous_nuc = [nuc for i, nuc in enumerate(list(IUPAC_ambiguous_to_nucleotides.keys())) if check_ambiguous[i]]
                        ambiguous_nuc_position = read_consensus.find(ambiguous_nuc[0])
                        consensus1 = read_consensus[0:ambiguous_nuc_position] + IUPAC_ambiguous_to_nucleotides[ambiguous_nuc[0]][0] + read_consensus[ambiguous_nuc_position+1:]
                        consensus2 = read_consensus[0:ambiguous_nuc_position] + IUPAC_ambiguous_to_nucleotides[ambiguous_nuc[0]][1] + read_consensus[ambiguous_nuc_position+1:]
                        if consensus1 == allele_subsequence or consensus2 == allele_subsequence:
                            novel_alleles.append("one_known")
                        else:
                            novel_alleles.append("neither_known")
                    else:
                        novel_alleles.append("ambiguous")      
            else:
                known_alleles.append(allele)

        # if there are any novel alleles detected, add them to the top of the likelihood results
        # NOTE: value of 1 is to ensure novel genotype stays at the top of the list--it is not a likelihood score
        if len(novel_alleles) > 0:
            novel_name1 = "_".join(["Novel_Similar", novel_alleles[0]])
            if len(novel_alleles) == 1 and len(known_alleles) == 1:
                # two base alleles, one novel and one known (ex. NovelA/B)
                # TODO: add check for ambig in preivous step?
                print("/".join([novel_name1, known_alleles[0]]), "1", sep=args.delimiter, file=results_file)
            elif len(novel_alleles) == 2:
                if "one_known" in novel_alleles:
                    # one base allele, one novel and one known (ex. NovelA/A)
                    print("/".join([novel_name1, novel_alleles[0]]), "1", sep=args.delimiter, file=results_file)
                elif "neither_known" in novel_alleles:
                    # one base allele, two different novel alleles (ex. NovelA.a/NovelA.b)
                    novel_name2 = "_".join(["Different_Novel_Similar", novel_alleles[0]])
                    print("/".join([novel_name1, novel_name2]), "1", sep=args.delimiter, file=results_file)
                elif "same" in novel_alleles:
                    # one base alelle, same novel (ex. NovelA.a/NovelA.a)
                    novel_name2 = "_".join(["Same_Novel_Similar", novel_alleles[0]])
                    print("/".join([novel_name1, novel_name2]), "1", sep=args.delimiter, file=results_file)
                elif "ambiguous" in novel_alleles:
                    # one base allele, one novel but second ambiguous if known or a different novel (ex. NovelA.a/A or NovelA.a/NovelA.b)
                    novel_name2 = "_".join([novel_alleles[0], "or_Different_Novel_Similar", novel_alleles[0]])
                    print("/".join([novel_name1, novel_name2]), "1", sep=args.delimiter, file=results_file)
                else:
                    # two base alleles, two novel (ex. NovelA/NovelB)
                    novel_name2 = "_".join(["Novel_Similar", novel_alleles[1]])
<<<<<<< HEAD
                    print_out_two = "/".join([novel_name, novel_name2])
                    print(print_out_two, "1", sep=args.delimiter, file=results_file)
            # NOTE: value of 1 is to ensure novel genotype stays at the top of the list--it is NOT a likelihood score
=======
                    print("/".join([novel_name1, novel_name2]), "1", sep=args.delimiter, file=results_file)
>>>>>>> cbb33912

    else:   # haploid calling
        all_scores = allele_edit_distances.sum().sort_values()
        # TODO: check for novel alleles
    
    ### print results (allele or genotype name, score)
    for name, score in all_scores.items():
        print(name, score, sep=args.delimiter, file=results_file)
        N_geno += 1
        if (args.print_top_N_genos > 0) & (N_geno == args.print_top_N_genos):
            break

results_file.close<|MERGE_RESOLUTION|>--- conflicted
+++ resolved
@@ -168,11 +168,7 @@
 parser.add_argument('-N', '--print-top-N-genos', type=int, default=0, help='print likelihoods of only the top N genotypes (default: print all')
 parser.add_argument('-v', '--verbose', action='store_true', help='print table of edit distances to stderr')
 parser.add_argument('-c', '--consensus_sequence', action='store_true', help='print consensus sequences to output-name.consensus.fa')
-<<<<<<< HEAD
-parser.add_argument('-C', '--consensus_alignment', action='store_true', help='print alignment of read consensus sequence and alleles from top genotype to stderr')
-=======
-parser.add_argument('-C', '--consensus_alignment', action='store_true', help='print alignment of read consensus sequence and alleles from top genotype')
->>>>>>> cbb33912
+# parser.add_argument('-C', '--consensus_alignment', action='store_true', help='print alignment of read consensus sequence and alleles from top genotype to stderr') # TODO
 parser.add_argument('-q', '--quick-count', action='store_true', help='get counts of reads that align best to alleles instead of scores')
 parser.add_argument('-m', '--max-mismatch', type=float, default=0.05, help='for quick count: maximum proportion of a read that can be mismatched/indels relative to an allele')
 parser.add_argument('-T', '--alignment-tolerance', type=int, default=50, help='for quick count: minimum number of bases to which a read must align in the variable region of interest')
@@ -320,7 +316,6 @@
             
             ### check alignment to each allele
             for allele_name, allele_sequence in alleles.items():
-<<<<<<< HEAD
                 subset_alignment = edlib.align(read_subset, allele_sequence[args.flank_length : -args.flank_length], mode = "NW", task = "path")
                 region_of_interest_reads.add(read.query_name)
                 read_distance_dict[allele_name] = subset_alignment['editDistance']
@@ -330,23 +325,6 @@
     
     ### print number of reads used for analysis
     print("Number of reads that fully span region of interest: %d" % (len(region_of_interest_reads)), file=sys.stderr)
-=======
-                best_distance = math.inf
-            
-                ### check alignment for forward and reverse reads
-                ### TODO: remove, since bams only give sequences in forward orientation
-                for strand_idx, strand_sequence in enumerate([read_subset, reverse_complement(read_subset)]):
-                    subset_alignment = edlib.align(strand_sequence, allele_sequence[args.flank_length : -args.flank_length], mode = "NW", task = "path")
-                    region_of_interest_reads.add(read.query_name) 
-
-                    ### check edit distance and store lowest edit distance between forward and reverse read sequences
-                    if subset_alignment['editDistance'] <= best_distance:
-                        read_distance_dict[allele_name] = subset_alignment['editDistance']
-                        best_distance = subset_alignment['editDistance']
-            
-            ### store read edit distances for each allele
-            all_edit_distances[read.query_name] = read_distance_dict
->>>>>>> cbb33912
 
     ### get table of edit distances
     # dataframe[reads,alleles: edit distance]         # TODO: deal with null values
@@ -378,13 +356,8 @@
 
         ### from top genotype, find out which read is most likely from which allele
         top_genotype_split = all_scores.index[0].split('/')
-<<<<<<< HEAD
-        # series[reads: allele with lowest edit distance]
-        reads_best_allele = allele_edit_distances[top_genotype_split].idxmin(axis=1)
-=======
         allele_edit_distances_stack = allele_edit_distances.stack()
         reads_best_allele = allele_edit_distances_stack[allele_edit_distances_stack.eq(allele_edit_distances_stack.groupby(level=0).transform('min'))].reset_index()
->>>>>>> cbb33912
 
         top_genotype_subset_reads = {}
 
@@ -405,30 +378,15 @@
             if read_consensus != allele_subsequence:
                 novel_alleles.append(allele)
                 if args.consensus_sequence:
-<<<<<<< HEAD
                     # print consensus sequence fasta
-=======
->>>>>>> cbb33912
                     consensus_file = open(args.output_name + ".consensus.fa", "a")
                     print(">consensus sequence for reads that best align to allele %s" % (allele), file=consensus_file)
                     print(read_consensus, file=consensus_file)
                     consensus_file.close
                 # if top genotype is homozygous, check if consensus sequence indicates the novel allele is heterozygous or not
                 if len(top_genotype_subset_reads.keys()) == 1:
-<<<<<<< HEAD
-                    if any(nuc in read_consensus for nuc in IUPAC_ambiguous_to_nucleotides):
-                        novel_alleles.append("ambiguous")
-                        just_ambiguous_nucs = read_consensus.translate({ord(i): None for i in 'ACGT'})
-                        if (len(just_ambiguous_nucs) == 1) & (just_ambiguous_nucs in 'RYSWKM'):
-                            # for simple ambiguous cases, delineate the two possible sequences
-                            read_consensus_first = read_consensus.replace(IUPAC_ambiguous_to_nucleotides[just_ambiguous_nucs][0])
-                            read_consensus_second = read_consensus.replace(IUPAC_ambiguous_to_nucleotides[just_ambiguous_nucs][1])
-
-                    else:
-=======
                     check_ambiguous = [nuc in read_consensus for nuc in IUPAC_ambiguous_to_nucleotides]
                     if sum(check_ambiguous) == 0:
->>>>>>> cbb33912
                         novel_alleles.append("same")
                     elif sum(check_ambiguous) == 1:
                         ambiguous_nuc = [nuc for i, nuc in enumerate(list(IUPAC_ambiguous_to_nucleotides.keys())) if check_ambiguous[i]]
@@ -471,13 +429,7 @@
                 else:
                     # two base alleles, two novel (ex. NovelA/NovelB)
                     novel_name2 = "_".join(["Novel_Similar", novel_alleles[1]])
-<<<<<<< HEAD
-                    print_out_two = "/".join([novel_name, novel_name2])
-                    print(print_out_two, "1", sep=args.delimiter, file=results_file)
-            # NOTE: value of 1 is to ensure novel genotype stays at the top of the list--it is NOT a likelihood score
-=======
                     print("/".join([novel_name1, novel_name2]), "1", sep=args.delimiter, file=results_file)
->>>>>>> cbb33912
 
     else:   # haploid calling
         all_scores = allele_edit_distances.sum().sort_values()
